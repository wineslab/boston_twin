--- conflicted
+++ resolved
@@ -1,8 +1,5 @@
-<<<<<<< HEAD
 ![alt text](bostontwin/boston3d/BOS_G_5_render.png "Boston Twin")
-# Boston Twin
-Repository for the Boston Twin dataset API.
-=======
+
 # BostonTwin
 Repository for the BostonTwin dataset API.
 
@@ -13,5 +10,4 @@
 
 ## Documentation
 
-## Credits
->>>>>>> a8676907
+## Credits